//===----------------------------------------------------------------------===//
//
//                         BusTub
//
// insert_executor.cpp
//
// Identification: src/execution/insert_executor.cpp
//
// Copyright (c) 2015-2021, Carnegie Mellon University Database Group
//
//===----------------------------------------------------------------------===//

#include "execution/executors/insert_executor.h"

#include <memory>

namespace bustub {

InsertExecutor::InsertExecutor(ExecutorContext *exec_ctx, const InsertPlanNode *plan,
                               std::unique_ptr<AbstractExecutor> &&child_executor)
    : AbstractExecutor(exec_ctx),
      plan_(plan),
      child_executor_(std::move(child_executor)),
      table_info_(exec_ctx_->GetCatalog()->GetTable(plan_->TableOid())),
      raw_insert_index_(0) {}

void InsertExecutor::Init() {
  if (!plan_->IsRawInsert()) {
    child_executor_->Init();
  }
}

bool InsertExecutor::Next([[maybe_unused]] Tuple *tuple, RID *rid) {
  auto txn = exec_ctx_->GetTransaction();
  auto lock_mgr = exec_ctx_->GetLockManager();
  if (plan_->IsRawInsert()) {
    if (raw_insert_index_ < plan_->RawValues().size()) {
      Tuple temp_tuple(plan_->RawValuesAt(raw_insert_index_++), &(table_info_->schema_));
      if (table_info_->table_->InsertTuple(temp_tuple, rid, txn)) {
        lock_mgr->LockExclusive(txn, *rid);
        InsertIndexEntry(&temp_tuple, rid);
        return true;
      }
      throw Exception(ExceptionType::UNKNOWN_TYPE, "Insert fail");
    }
  } else {
    // 从子查询/child_executor获取tuple,并将tuple插入到table_info_->table_中
<<<<<<< HEAD
    if (child_executor_->Next(tuple, rid)) {
      if (table_info_->table_->InsertTuple(*tuple, rid, txn)) {
        lock_mgr->LockExclusive(txn, *rid);
        InsertIndexEntry(tuple, rid);
        return true;
=======
    try {
      if (child_executor_->Next(tuple, rid)) {
        if (table_info_->table_->InsertTuple(*tuple, rid, exec_ctx_->GetTransaction())) {
          InsertIndexEntry(tuple, rid);
          return true;
        }
        throw Exception(ExceptionType::UNKNOWN_TYPE, "Insert fail");
>>>>>>> 72d98806
      }
    }
  }
  return false;
}

void InsertExecutor::InsertIndexEntry(Tuple *tuple, RID *rid) {
  auto index_infos = exec_ctx_->GetCatalog()->GetTableIndexes(table_info_->name_);
  auto txn = exec_ctx_->GetTransaction();
  for (auto &index_info : index_infos) {
    index_info->index_->InsertEntry(
        tuple->KeyFromTuple(table_info_->schema_, index_info->key_schema_, index_info->index_->GetKeyAttrs()), *rid,
        txn);
    txn->AppendTableWriteRecord(IndexWriteRecord(*rid, table_info_->oid_, WType::INSERT, *tuple, index_info->index_oid_,
                                                 exec_ctx_->GetCatalog()));
  }
}

}  // namespace bustub
<|MERGE_RESOLUTION|>--- conflicted
+++ resolved
@@ -1,81 +1,71 @@
-//===----------------------------------------------------------------------===//
-//
-//                         BusTub
-//
-// insert_executor.cpp
-//
-// Identification: src/execution/insert_executor.cpp
-//
-// Copyright (c) 2015-2021, Carnegie Mellon University Database Group
-//
-//===----------------------------------------------------------------------===//
-
-#include "execution/executors/insert_executor.h"
-
-#include <memory>
-
-namespace bustub {
-
-InsertExecutor::InsertExecutor(ExecutorContext *exec_ctx, const InsertPlanNode *plan,
-                               std::unique_ptr<AbstractExecutor> &&child_executor)
-    : AbstractExecutor(exec_ctx),
-      plan_(plan),
-      child_executor_(std::move(child_executor)),
-      table_info_(exec_ctx_->GetCatalog()->GetTable(plan_->TableOid())),
-      raw_insert_index_(0) {}
-
-void InsertExecutor::Init() {
-  if (!plan_->IsRawInsert()) {
-    child_executor_->Init();
-  }
-}
-
-bool InsertExecutor::Next([[maybe_unused]] Tuple *tuple, RID *rid) {
-  auto txn = exec_ctx_->GetTransaction();
-  auto lock_mgr = exec_ctx_->GetLockManager();
-  if (plan_->IsRawInsert()) {
-    if (raw_insert_index_ < plan_->RawValues().size()) {
-      Tuple temp_tuple(plan_->RawValuesAt(raw_insert_index_++), &(table_info_->schema_));
-      if (table_info_->table_->InsertTuple(temp_tuple, rid, txn)) {
-        lock_mgr->LockExclusive(txn, *rid);
-        InsertIndexEntry(&temp_tuple, rid);
-        return true;
-      }
-      throw Exception(ExceptionType::UNKNOWN_TYPE, "Insert fail");
-    }
-  } else {
-    // 从子查询/child_executor获取tuple,并将tuple插入到table_info_->table_中
-<<<<<<< HEAD
-    if (child_executor_->Next(tuple, rid)) {
-      if (table_info_->table_->InsertTuple(*tuple, rid, txn)) {
-        lock_mgr->LockExclusive(txn, *rid);
-        InsertIndexEntry(tuple, rid);
-        return true;
-=======
-    try {
-      if (child_executor_->Next(tuple, rid)) {
-        if (table_info_->table_->InsertTuple(*tuple, rid, exec_ctx_->GetTransaction())) {
-          InsertIndexEntry(tuple, rid);
-          return true;
-        }
-        throw Exception(ExceptionType::UNKNOWN_TYPE, "Insert fail");
->>>>>>> 72d98806
-      }
-    }
-  }
-  return false;
-}
-
-void InsertExecutor::InsertIndexEntry(Tuple *tuple, RID *rid) {
-  auto index_infos = exec_ctx_->GetCatalog()->GetTableIndexes(table_info_->name_);
-  auto txn = exec_ctx_->GetTransaction();
-  for (auto &index_info : index_infos) {
-    index_info->index_->InsertEntry(
-        tuple->KeyFromTuple(table_info_->schema_, index_info->key_schema_, index_info->index_->GetKeyAttrs()), *rid,
-        txn);
-    txn->AppendTableWriteRecord(IndexWriteRecord(*rid, table_info_->oid_, WType::INSERT, *tuple, index_info->index_oid_,
-                                                 exec_ctx_->GetCatalog()));
-  }
-}
-
-}  // namespace bustub
+//===----------------------------------------------------------------------===//
+//
+//                         BusTub
+//
+// insert_executor.cpp
+//
+// Identification: src/execution/insert_executor.cpp
+//
+// Copyright (c) 2015-2021, Carnegie Mellon University Database Group
+//
+//===----------------------------------------------------------------------===//
+
+#include "execution/executors/insert_executor.h"
+
+#include <memory>
+
+namespace bustub {
+
+InsertExecutor::InsertExecutor(ExecutorContext *exec_ctx, const InsertPlanNode *plan,
+                               std::unique_ptr<AbstractExecutor> &&child_executor)
+    : AbstractExecutor(exec_ctx),
+      plan_(plan),
+      child_executor_(std::move(child_executor)),
+      table_info_(exec_ctx_->GetCatalog()->GetTable(plan_->TableOid())),
+      raw_insert_index_(0) {}
+
+void InsertExecutor::Init() {
+  if (!plan_->IsRawInsert()) {
+    child_executor_->Init();
+  }
+}
+
+bool InsertExecutor::Next([[maybe_unused]] Tuple *tuple, RID *rid) {
+  auto txn = exec_ctx_->GetTransaction();
+  auto lock_mgr = exec_ctx_->GetLockManager();
+  if (plan_->IsRawInsert()) {
+    if (raw_insert_index_ < plan_->RawValues().size()) {
+      Tuple temp_tuple(plan_->RawValuesAt(raw_insert_index_++), &(table_info_->schema_));
+      if (table_info_->table_->InsertTuple(temp_tuple, rid, txn)) {
+        lock_mgr->LockExclusive(txn, *rid);
+        InsertIndexEntry(&temp_tuple, rid);
+        return true;
+      }
+      throw Exception(ExceptionType::UNKNOWN_TYPE, "Insert fail");
+    }
+  } else {
+    // 从子查询/child_executor获取tuple,并将tuple插入到table_info_->table_中
+    if (child_executor_->Next(tuple, rid)) {
+      if (table_info_->table_->InsertTuple(*tuple, rid, txn)) {
+        lock_mgr->LockExclusive(txn, *rid);
+        InsertIndexEntry(tuple, rid);
+        return true;
+      }
+    }
+  }
+  return false;
+}
+
+void InsertExecutor::InsertIndexEntry(Tuple *tuple, RID *rid) {
+  auto index_infos = exec_ctx_->GetCatalog()->GetTableIndexes(table_info_->name_);
+  auto txn = exec_ctx_->GetTransaction();
+  for (auto &index_info : index_infos) {
+    index_info->index_->InsertEntry(
+        tuple->KeyFromTuple(table_info_->schema_, index_info->key_schema_, index_info->index_->GetKeyAttrs()), *rid,
+        txn);
+    txn->AppendTableWriteRecord(IndexWriteRecord(*rid, table_info_->oid_, WType::INSERT, *tuple, index_info->index_oid_,
+                                                 exec_ctx_->GetCatalog()));
+  }
+}
+
+}  // namespace bustub